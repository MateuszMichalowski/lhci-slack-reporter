# Lighthouse CI Slack Reporter

![GitHub Actions Status](https://img.shields.io/github/actions/workflow/status/MateuszMichalowski/lhci-slack-reporter/test.yml?branch=main)
[![License: MIT](https://img.shields.io/badge/License-MIT-yellow.svg)](https://opensource.org/licenses/MIT)
[![Dependabot Status](https://img.shields.io/badge/Dependabot-enabled-brightgreen.svg)](https://github.com/MateuszMichalowski/lhci-slack-reporter/blob/main/.github/dependabot.yml)

A powerful GitHub Action that runs Lighthouse tests on specified URLs and reports the results to Slack in a beautifully formatted, tabular layout. Monitor web performance, accessibility, SEO, and best practices directly in your Slack channels.

<div>
  <img src=".github/assets/preview.png" alt="Slack Report Preview" width="700">
</div>

## 🚀 Features

- **Multiple URL Testing**: Test single or multiple URLs in one run
- **Device Support**: Run tests for mobile, desktop, or both
- **Full Category Coverage**: Test performance, accessibility, best practices, SEO
- **Beautiful Slack Reports**: Clean, tabular reports with visual indicators
- **Flexible Configuration**: Choose between Slack webhooks or API tokens
- **Score Thresholds**: Set pass/fail criteria based on minimum scores
- **Artifacts**: HTML reports automatically saved as workflow artifacts
- **Customizable**: Options for timeouts, Chrome flags, and retry logic
- **Reliability**: Error handling with retries for flaky tests

## 📋 Quick Start

```yaml
name: Lighthouse CI

on:
  push:
    branches: [ main ]
  # Run weekly on Mondays
  schedule:
    - cron: '0 0 * * 1'

jobs:
  lighthouse:
    runs-on: ubuntu-latest
    steps:
      - uses: actions/checkout@v4
      
      - name: Lighthouse CI Slack Reporter
        uses: MateuszMichalowski/lhci-slack-reporter@v1
        with:
          urls: 'https://example.com,https://example.com/blog'
          slack_webhook_url: ${{ secrets.SLACK_WEBHOOK_URL }}
```

## 🔧 Configuration Options

| Input | Description | Required | Default |
|-------|-------------|----------|---------|
| `urls` | Comma-separated list of URLs to test | ✅ | - |
| `device_types` | Device types to test (mobile, desktop) | ❌ | `mobile,desktop` |
| `categories` | Categories to test (performance, accessibility, best-practices, seo) | ❌ | All categories |
| `slack_webhook_url` | Slack Webhook URL | ✅* | - |
| `slack_token` | Slack API token (alternative to webhook) | ✅* | - |
| `slack_channel` | Slack channel for the report | ❌ | Default from webhook |
| `slack_title` | Title for the Slack message | ❌ | `Lighthouse Test Results` |
| `fail_on_score_below` | Fail action if any score is below this threshold (0-100) | ❌ | `0` |
| `chrome_flags` | Custom Chrome flags | ❌ | `--no-sandbox --headless=new --disable-gpu --disable-dev-shm-usage` |
| `timeout` | Timeout for each test in seconds | ❌ | `60` |
| `slack_timeout_ms` | Timeout for Slack API calls in milliseconds | ❌ | `10000` |
| `throttling_method` | Throttling method: `simulate`, `devtools`, or `provided` (no throttling) | ❌ | `simulate` |
<<<<<<< HEAD
| `cpu_slowdown_multiplier` | Custom CPU slowdown (e.g., `2` for 2x, `1` for no slowdown) | ❌ | `4` for mobile |
| `disable_cpu_throttling` | Disable CPU throttling entirely (for slow CI runners) | ❌ | `false` |
=======
>>>>>>> 175a5d90
| `locale` | Locale for Lighthouse tests (e.g., en-US, fr-FR) | ❌ | `en-US` |
| `runs_per_url` | Number of test runs per URL (results averaged for stability) | ❌ | `1` |
| `lighthouse_config` | Path to custom lighthouserc.json config file | ❌ | - |

*Either `slack_webhook_url` or `slack_token` is required

## 📊 Complete Example

```yaml
name: Lighthouse CI

on:
  schedule:
    - cron: '0 9 * * 1-5'  # Weekdays at 9 AM
  workflow_dispatch:  # Allow manual triggering

jobs:
  lighthouse:
    runs-on: ubuntu-latest
    steps:
      - uses: actions/checkout@v4
      
      - name: Lighthouse CI Slack Reporter
        uses: MateuszMichalowski/lhci-slack-reporter@v1
        with:
          # Test multiple URLs
          urls: >
            https://example.com,
            https://example.com/about,
            https://example.com/contact,
            https://example.com/blog
          
          # Test both mobile and desktop
          device_types: 'mobile,desktop'
          
          # Only test these categories
          categories: 'performance,accessibility,best-practices,seo'
          
          # Use Slack webhook (alternatively use slack_token)
          slack_webhook_url: ${{ secrets.SLACK_WEBHOOK_URL }}
          
          # Specify channel (optional if using webhook)
          slack_channel: 'lighthouse-reports'
          
          # Custom title
          slack_title: 'Weekly Lighthouse Results'
          
          # Fail if any score is below 70
          fail_on_score_below: '70'
          
          # Custom Chrome flags (using new headless mode)
          chrome_flags: '--no-sandbox --headless=new --disable-gpu --disable-dev-shm-usage'
          
          # Test timeout
          timeout: '90'
          
          # Network throttling (simulate 3G for mobile, no throttling for desktop)
          throttling_method: 'simulate'
          
          # Run multiple tests and average for stability
          runs_per_url: '3'
          
          # Locale for consistent testing
          locale: 'en-US'
```

## 💡 Common Use Cases

### Pull Request Validation

Test pages on a staging environment whenever a PR is created or updated:

```yaml
name: Lighthouse PR Validation

on:
  pull_request:
    branches: [ main, develop ]
    types: [ opened, synchronize, reopened ]

jobs:
  lighthouse:
    runs-on: ubuntu-latest
    steps:
      - uses: actions/checkout@v4
      
      - name: Lighthouse CI Slack Reporter
        uses: MateuszMichalowski/lhci-slack-reporter@v1
        with:
          urls: 'https://staging.example.com'
          slack_webhook_url: ${{ secrets.SLACK_WEBHOOK_URL }}
          slack_title: 'PR #${{ github.event.pull_request.number }} - Lighthouse Results'
          fail_on_score_below: '80'
```

### Scheduled Monitoring

Regular monitoring of production website performance:

```yaml
name: Weekly Lighthouse Monitoring

on:
  schedule:
    - cron: '0 5 * * 1'  # Every Monday at 5 AM

jobs:
  lighthouse:
    runs-on: ubuntu-latest
    steps:
      - uses: actions/checkout@v4
      
      - name: Lighthouse CI Slack Reporter
        uses: MateuszMichalowski/lhci-slack-reporter@v1
        with:
          urls: 'https://example.com,https://example.com/products,https://example.com/blog'
          device_types: 'mobile,desktop'
          slack_webhook_url: ${{ secrets.SLACK_WEBHOOK_URL }}
          slack_channel: 'performance-monitoring'
          slack_title: 'Weekly Performance Report'
```

## 📋 Slack Report Format

The Slack report includes:

- **Header**: Action title and run summary
- **Score Table**: URL-by-URL breakdown of scores in a tabular format
- **Color Coding**:
    - 🟢 Green: 90-100%
    - 🟡 Yellow: 50-89%
    - 🔴 Red: 0-49%
- **Insights**: Strongest and weakest categories
- **Device Comparison**: Performance gap between mobile/desktop
- **Download Links**: Links to full HTML reports when available

## 🧪 Local Testing

You can test this action locally in two ways:

### Using Act

1. Install [act](https://github.com/nektos/act)
2. Create a `.env` file with your Slack webhook URL:
   ```
   SLACK_WEBHOOK_URL=https://hooks.slack.com/services/...
   ```
3. Run the action:
   ```
   ./run-act-local.sh
   ```

### Using the Test Script

The test script now supports loading environment variables from a `.env` file:

```bash
# Option 1: Copy the example .env file and configure it
cp .env.example .env
# Edit .env and add your Slack webhook URL

# Option 2: Or set the environment variable directly
export SLACK_WEBHOOK_URL=https://hooks.slack.com/services/...

# Run the test script
chmod +x test-local.sh
./test-local.sh
```

The script will automatically load variables from `.env` if it exists.

## 🎯 Accuracy & Browser Matching

This action is configured to closely match browser-based Lighthouse scores:

### Network Throttling
- **Mobile**: Simulates Fast 3G network by default (`throttling_method: 'simulate'`)
- **Desktop**: No throttling (matches browser behavior)
- **Disable throttling**: Set `throttling_method: 'provided'` for unthrottled tests

### CPU Throttling
- **Mobile**: 4x CPU slowdown (automatically applied with mobile preset)
- **Desktop**: No CPU throttling

### Screen Emulation
- **Mobile**: 360x640 viewport, 2x device pixel ratio
- **Desktop**: 1350x940 viewport, 1x device pixel ratio

### Multiple Runs for Stability
Set `runs_per_url` to 3 or 5 for more stable scores (uses median):

```yaml
runs_per_url: '3'  # Runs 3 tests per URL and averages results
```

### Custom Configuration
For full control, provide a Lighthouse config file:

```yaml
lighthouse_config: '.lighthouserc.json'
```

## 🔍 Troubleshooting

### Common Issues

1. **"Slower CPU than expected" Warning**
   
   If you see: *"The tested device appears to have a slower CPU than Lighthouse expects"*
   
   **Solution 1: Disable CPU throttling for CI**
   ```yaml
   disable_cpu_throttling: 'true'  # Best for slow GitHub Actions runners
   ```
   
   **Solution 2: Use custom CPU multiplier**
   ```yaml
   cpu_slowdown_multiplier: '2'  # Reduce from default 4x to 2x
   ```
   
   **Solution 3: Disable all throttling**
   ```yaml
   throttling_method: 'provided'  # Disables network and CPU throttling
   disable_cpu_throttling: 'true'
   ```

2. **Chrome Crashing**
    - Try adding `--disable-dev-shm-usage` to your Chrome flags
    - Increase the timeout value

2. **Slack Messages Not Sending**
    - Check your webhook URL or token permissions
    - Verify the channel exists and the bot has access

3. **Missing Reports**
    - Ensure your workflow has sufficient permissions to create artifacts
    - Check the logs for error messages

4. **Timeout Errors**
    - Increase the `timeout` parameter for complex pages
    - Test fewer URLs at once

### Debugging

Enable debug logs by setting the GitHub Actions secret `ACTIONS_STEP_DEBUG` to `true`.

## 🤝 Contributing

Contributions are welcome! Please feel free to submit a Pull Request.

1. Fork the repository
2. Create your feature branch (`git checkout -b feature/amazing-feature`)
3. Commit your changes (`git commit -m 'Add some amazing feature'`)
4. Push to the branch (`git push origin feature/amazing-feature`)
5. Open a Pull Request

## 📄 License

This project is licensed under the MIT License - see the [LICENSE](LICENSE) file for details.

## ❓ Need Help?

- Create an issue on this repository
- Check out the [GitHub Actions documentation](https://docs.github.com/en/actions)
- Learn more about [Lighthouse](https://developers.google.com/web/tools/lighthouse)<|MERGE_RESOLUTION|>--- conflicted
+++ resolved
@@ -63,11 +63,8 @@
 | `timeout` | Timeout for each test in seconds | ❌ | `60` |
 | `slack_timeout_ms` | Timeout for Slack API calls in milliseconds | ❌ | `10000` |
 | `throttling_method` | Throttling method: `simulate`, `devtools`, or `provided` (no throttling) | ❌ | `simulate` |
-<<<<<<< HEAD
 | `cpu_slowdown_multiplier` | Custom CPU slowdown (e.g., `2` for 2x, `1` for no slowdown) | ❌ | `4` for mobile |
 | `disable_cpu_throttling` | Disable CPU throttling entirely (for slow CI runners) | ❌ | `false` |
-=======
->>>>>>> 175a5d90
 | `locale` | Locale for Lighthouse tests (e.g., en-US, fr-FR) | ❌ | `en-US` |
 | `runs_per_url` | Number of test runs per URL (results averaged for stability) | ❌ | `1` |
 | `lighthouse_config` | Path to custom lighthouserc.json config file | ❌ | - |
@@ -118,8 +115,8 @@
           # Fail if any score is below 70
           fail_on_score_below: '70'
           
-          # Custom Chrome flags (using new headless mode)
-          chrome_flags: '--no-sandbox --headless=new --disable-gpu --disable-dev-shm-usage'
+          # Custom Chrome flags
+          chrome_flags: '--no-sandbox --headless --disable-gpu --disable-dev-shm-usage'
           
           # Test timeout
           timeout: '90'
